---
title: <Image>
description: Optimize Images in your Next.js Application using the built-in `next/image` Component.
---

{/* The content of this doc is shared between the app and pages router. You can use the `<PagesOnly>Content</PagesOnly>` component to add content that is specific to the Pages Router. Any shared content should not be wrapped in a component. */}

<details>
  <summary>Examples</summary>

- [Image Component](https://github.com/vercel/next.js/tree/canary/examples/image-component)

</details>

<PagesOnly>

> **Good to know**: If you are using a version of Next.js prior to 13, you'll want to use the [next/legacy/image](/docs/pages/api-reference/components/image-legacy) documentation since the component was renamed.

</PagesOnly>

This API reference will help you understand how to use [props](#props) and [configuration options](#configuration-options) available for the Image Component. For features and usage, please see the [Image Component](/docs/app/building-your-application/optimizing/images) page.

```jsx filename="app/page.js"
import Image from 'next/image'

export default function Page() {
  return (
    <Image
      src="/profile.png"
      width={500}
      height={500}
      alt="Picture of the author"
    />
  )
}
```

## Props

Here's a summary of the props available for the Image Component:

<div style={{ overflowX: 'auto', width: '100%' }}>
| Prop                                      | Example                                  | Type            | Status     |
| ----------------------------------------- | ---------------------------------------- | --------------- | ---------- |
| [`src`](#src)                             | `src="/profile.png"`                     | String          | Required   |
| [`width`](#width)                         | `width={500}`                            | Integer (px)    | Required   |
| [`height`](#height)                       | `height={500}`                           | Integer (px)    | Required   |
| [`alt`](#alt)                             | `alt="Picture of the author"`            | String          | Required   |
| [`loader`](#loader)                       | `loader={imageLoader}`                   | Function        | -          |
| [`fill`](#fill)                           | `fill={true}`                            | Boolean         | -          |
| [`sizes`](#sizes)                         | `sizes="(max-width: 768px) 100vw, 33vw"` | String          | -          |
| [`quality`](#quality)                     | `quality={80}`                           | Integer (1-100) | -          |
| [`priority`](#priority)                   | `priority={true}`                        | Boolean         | -          |
| [`placeholder`](#placeholder)             | `placeholder="blur"`                     | String          | -          |
| [`style`](#style)                         | `style={{objectFit: "contain"}}`         | Object          | -          |
| [`onLoadingComplete`](#onloadingcomplete) | `onLoadingComplete={img => done())}`     | Function        | Deprecated |
| [`onLoad`](#onload)                       | `onLoad={event => done())}`              | Function        | -          |
| [`onError`](#onerror)                     | `onError(event => fail()}`               | Function        | -          |
| [`loading`](#loading)                     | `loading="lazy"`                         | String          | -          |
| [`blurDataURL`](#blurdataurl)             | `blurDataURL="data:image/jpeg..."`       | String          | -          |
| [`overrideSrc`](#overridesrc)             | `overrideSrc="/seo.png"`                 | String          | -          |
</div>

## Required Props

The Image Component requires the following properties: `src`, `alt`, `width` and `height` (or `fill`).

```jsx filename="app/page.js"
import Image from 'next/image'

export default function Page() {
  return (
    <div>
      <Image
        src="/profile.png"
        width={500}
        height={500}
        alt="Picture of the author"
      />
    </div>
  )
}
```

### `src`

Must be one of the following:

- A [statically imported](/docs/app/building-your-application/optimizing/images#local-images) image file
- A path string. This can be either an absolute external URL, or an internal path depending on the [loader](#loader) prop.

When using an external URL, you must add it to [remotePatterns](#remotepatterns) in `next.config.js`.

### `width`

The `width` property represents the _intrinsic_ image width in pixels. This property is used to infer the correct aspect ratio of the image and avoid layout shift during loading. It does not determine the rendered size of the image, which is controlled by CSS, similar to the `width` attribute in the HTML `<img>` tag.

Required, except for [statically imported images](/docs/app/building-your-application/optimizing/images#local-images) or images with the [`fill` property](#fill).

### `height`

The `height` property represents the _intrinsic_ image height in pixels. This property is used to infer the correct aspect ratio of the image and avoid layout shift during loading. It does not determine the rendered size of the image, which is controlled by CSS, similar to the `height` attribute in the HTML `<img>` tag.

Required, except for [statically imported images](/docs/app/building-your-application/optimizing/images#local-images) or images with the [`fill` property](#fill).

> **Good to know:**
>
> - Combined, both `width` and `height` properties are used to determine the aspect ratio of the image which used by browsers to reserve space for the image before it loads.
> - The intrinsic size does not always mean the rendered size in the browser, which will be determined by the parent container. For example, if the parent container is smaller than the intrinsic size, the image will be scaled down to fit the container.
> - You can use the [`fill`](#fill) property when the width and height are unknown.

### `alt`

The `alt` property is used to describe the image for screen readers and search engines. It is also the fallback text if images have been disabled or an error occurs while loading the image.

It should contain text that could replace the image [without changing the meaning of the page](https://html.spec.whatwg.org/multipage/images.html#general-guidelines). It is not meant to supplement the image and should not repeat information that is already provided in the captions above or below the image.

If the image is [purely decorative](https://html.spec.whatwg.org/multipage/images.html#a-purely-decorative-image-that-doesn't-add-any-information) or [not intended for the user](https://html.spec.whatwg.org/multipage/images.html#an-image-not-intended-for-the-user), the `alt` property should be an empty string (`alt=""`).

[Learn more](https://html.spec.whatwg.org/multipage/images.html#alt)

## Optional Props

The `<Image />` component accepts a number of additional properties beyond those which are required. This section describes the most commonly-used properties of the Image component. Find details about more rarely-used properties in the [Advanced Props](#advanced-props) section.

### `loader`

A custom function used to resolve image URLs.

A `loader` is a function returning a URL string for the image, given the following parameters:

- [`src`](#src)
- [`width`](#width)
- [`quality`](#quality)

Here is an example of using a custom loader:

<AppOnly>

```js
'use client'

import Image from 'next/image'

const imageLoader = ({ src, width, quality }) => {
  return `https://example.com/${src}?w=${width}&q=${quality || 75}`
}

export default function Page() {
  return (
    <Image
      loader={imageLoader}
      src="me.png"
      alt="Picture of the author"
      width={500}
      height={500}
    />
  )
}
```

> **Good to know**: Using props like `loader`, which accept a function, requires using [Client Components](/docs/app/building-your-application/rendering/client-components) to serialize the provided function.

</AppOnly>

<PagesOnly>

```js
import Image from 'next/image'

const imageLoader = ({ src, width, quality }) => {
  return `https://example.com/${src}?w=${width}&q=${quality || 75}`
}

export default function Page() {
  return (
    <Image
      loader={imageLoader}
      src="me.png"
      alt="Picture of the author"
      width={500}
      height={500}
    />
  )
}
```

</PagesOnly>

Alternatively, you can use the [loaderFile](#loaderfile) configuration in `next.config.js` to configure every instance of `next/image` in your application, without passing a prop.

### `fill`

```js
fill={true} // {true} | {false}
```

A boolean that causes the image to fill the parent element, which is useful when the [`width`](#width) and [`height`](#height) are unknown.

The parent element _must_ assign `position: "relative"`, `position: "fixed"`, or `position: "absolute"` style.

By default, the img element will automatically be assigned the `position: "absolute"` style.

If no styles are applied to the image, the image will stretch to fit the container. You may prefer to set `object-fit: "contain"` for an image which is letterboxed to fit the container and preserve aspect ratio.

Alternatively, `object-fit: "cover"` will cause the image to fill the entire container and be cropped to preserve aspect ratio.

For more information, see also:

- [`position`](https://developer.mozilla.org/docs/Web/CSS/position)
- [`object-fit`](https://developer.mozilla.org/docs/Web/CSS/object-fit)
- [`object-position`](https://developer.mozilla.org/docs/Web/CSS/object-position)

### `sizes`

A string, similar to a media query, that provides information about how wide the image will be at different breakpoints. The value of `sizes` will greatly affect performance for images using [`fill`](#fill) or which are [styled to have a responsive size](#responsive-images).

The `sizes` property serves two important purposes related to image performance:

- First, the value of `sizes` is used by the browser to determine which size of the image to download, from `next/image`'s automatically generated `srcset`. When the browser chooses, it does not yet know the size of the image on the page, so it selects an image that is the same size or larger than the viewport. The `sizes` property allows you to tell the browser that the image will actually be smaller than full screen. If you don't specify a `sizes` value in an image with the `fill` property, a default value of `100vw` (full screen width) is used.
- Second, the `sizes` property changes the behavior of the automatically generated `srcset` value. If no `sizes` value is present, a small `srcset` is generated, suitable for a fixed-size image (1x/2x/etc). If `sizes` is defined, a large `srcset` is generated, suitable for a responsive image (640w/750w/etc). If the `sizes` property includes sizes such as `50vw`, which represent a percentage of the viewport width, then the `srcset` is trimmed to not include any values which are too small to ever be necessary.

For example, if you know your styling will cause an image to be full-width on mobile devices, in a 2-column layout on tablets, and a 3-column layout on desktop displays, you should include a sizes property such as the following:

```jsx
import Image from 'next/image'

export default function Page() {
  return (
    <div className="grid-element">
      <Image
        fill
        src="/example.png"
        sizes="(max-width: 768px) 100vw, (max-width: 1200px) 50vw, 33vw"
      />
    </div>
  )
}
```

This example `sizes` could have a dramatic effect on performance metrics. Without the `33vw` sizes, the image selected from the server would be 3 times as wide as it needs to be. Because file size is proportional to the square of the width, without `sizes` the user would download an image that's 9 times larger than necessary.

Learn more about `srcset` and `sizes`:

- [web.dev](https://web.dev/learn/design/responsive-images/#sizes)
- [mdn](https://developer.mozilla.org/docs/Web/HTML/Element/img#sizes)

### `quality`

```js
quality={75} // {number 1-100}
```

The quality of the optimized image, an integer between `1` and `100`, where `100` is the best quality and therefore largest file size. Defaults to `75`.

### `priority`

```js
priority={false} // {false} | {true}
```

When true, the image will be considered high priority and
[preload](https://web.dev/preload-responsive-images/). Lazy loading is automatically disabled for images using `priority`.

You should use the `priority` property on any image detected as the [Largest Contentful Paint (LCP)](https://nextjs.org/learn/seo/web-performance/lcp) element. It may be appropriate to have multiple priority images, as different images may be the LCP element for different viewport sizes.

Should only be used when the image is visible above the fold. Defaults to `false`.

### `placeholder`

```js
placeholder = 'empty' // "empty" | "blur" | "data:image/..."
```

A placeholder to use while the image is loading. Possible values are `blur`, `empty`, or `data:image/...`. Defaults to `empty`.

When `blur`, the [`blurDataURL`](#blurdataurl) property will be used as the placeholder. If `src` is an object from a [static import](/docs/app/building-your-application/optimizing/images#local-images) and the imported image is `.jpg`, `.png`, `.webp`, or `.avif`, then `blurDataURL` will be automatically populated, except when the image is detected to be animated.

For dynamic images, you must provide the [`blurDataURL`](#blurdataurl) property. Solutions such as [Plaiceholder](https://github.com/joe-bell/plaiceholder) can help with `base64` generation.

When `data:image/...`, the [Data URL](https://developer.mozilla.org/docs/Web/HTTP/Basics_of_HTTP/Data_URIs) will be used as the placeholder while the image is loading.

When `empty`, there will be no placeholder while the image is loading, only empty space.

Try it out:

- [Demo the `blur` placeholder](https://image-component.nextjs.gallery/placeholder)
- [Demo the shimmer effect with data URL `placeholder` prop](https://image-component.nextjs.gallery/shimmer)
- [Demo the color effect with `blurDataURL` prop](https://image-component.nextjs.gallery/color)

## Advanced Props

In some cases, you may need more advanced usage. The `<Image />` component optionally accepts the following advanced properties.

### `style`

Allows passing CSS styles to the underlying image element.

```jsx filename="components/ProfileImage.js"
const imageStyle = {
  borderRadius: '50%',
  border: '1px solid #fff',
}

export default function ProfileImage() {
  return <Image src="..." style={imageStyle} />
}
```

Remember that the required width and height props can interact with your styling. If you use styling to modify an image's width, you should also style its height to `auto` to preserve its intrinsic aspect ratio, or your image will be distorted.

### `onLoadingComplete`

<AppOnly>

```jsx
'use client'

<Image onLoadingComplete={(img) => console.log(img.naturalWidth)} />
```

</AppOnly>

<PagesOnly>

```jsx
<Image onLoadingComplete={(img) => console.log(img.naturalWidth)} />
```

</PagesOnly>

> **Warning**: Deprecated since Next.js 14 in favor of [`onLoad`](#onload).

A callback function that is invoked once the image is completely loaded and the [placeholder](#placeholder) has been removed.

The callback function will be called with one argument, a reference to the underlying `<img>` element.

<AppOnly>

> **Good to know**: Using props like `onLoadingComplete`, which accept a function, requires using [Client Components](/docs/app/building-your-application/rendering/client-components) to serialize the provided function.

</AppOnly>

### `onLoad`

```jsx
<Image onLoad={(e) => console.log(e.target.naturalWidth)} />
```

A callback function that is invoked once the image is completely loaded and the [placeholder](#placeholder) has been removed.

The callback function will be called with one argument, the Event which has a `target` that references the underlying `<img>` element.

<AppOnly>

> **Good to know**: Using props like `onLoad`, which accept a function, requires using [Client Components](/docs/app/building-your-application/rendering/client-components) to serialize the provided function.

</AppOnly>

### `onError`

```jsx
<Image onError={(e) => console.error(e.target.id)} />
```

A callback function that is invoked if the image fails to load.

<AppOnly>

> **Good to know**: Using props like `onError`, which accept a function, requires using [Client Components](/docs/app/building-your-application/rendering/client-components) to serialize the provided function.

</AppOnly>

### `loading`

> **Recommendation**: This property is only meant for advanced use cases. Switching an image to load with `eager` will normally **hurt performance**. We recommend using the [`priority`](#priority) property instead, which will eagerly preload the image.

```js
loading = 'lazy' // {lazy} | {eager}
```

The loading behavior of the image. Defaults to `lazy`.

When `lazy`, defer loading the image until it reaches a calculated distance from
the viewport.

When `eager`, load the image immediately.

Learn more about the [`loading` attribute](https://developer.mozilla.org/docs/Web/HTML/Element/img#loading).

### `blurDataURL`

A [Data URL](https://developer.mozilla.org/docs/Web/HTTP/Basics_of_HTTP/Data_URIs) to
be used as a placeholder image before the `src` image successfully loads. Only takes effect when combined
with [`placeholder="blur"`](#placeholder).

Must be a base64-encoded image. It will be enlarged and blurred, so a very small image (10px or
less) is recommended. Including larger images as placeholders may harm your application performance.

Try it out:

- [Demo the default `blurDataURL` prop](https://image-component.nextjs.gallery/placeholder)
- [Demo the color effect with `blurDataURL` prop](https://image-component.nextjs.gallery/color)

You can also [generate a solid color Data URL](https://png-pixel.com) to match the image.

### `unoptimized`

```js
unoptimized = {false} // {false} | {true}
```

When true, the source image will be served as-is instead of changing quality,
size, or format. Defaults to `false`.

```js
import Image from 'next/image'

const UnoptimizedImage = (props) => {
  return <Image {...props} unoptimized />
}
```

Since Next.js 12.3.0, this prop can be assigned to all images by updating `next.config.js` with the following configuration:

```js filename="next.config.js"
module.exports = {
  images: {
    unoptimized: true,
  },
}
```

### `overrideSrc`

When providing the `src` prop to the `<Image>` component, both the `srcset` and `src` attributes are generated automatically for the resulting `<img>`.

```jsx filename="input.js"
<Image src="/me.jpg" />
```

```html filename="output.html"
<img
  srcset="
    /_next/image?url=%2Fme.jpg&w=640&q=75 1x,
    /_next/image?url=%2Fme.jpg&w=828&q=75 2x
  "
  src="/_next/image?url=%2Fme.jpg&w=828&q=75"
/>
```

In some cases, it is not desirable to have the `src` attribute generated and you may wish to override it using the `overrideSrc` prop.

For example, when upgrading an existing website from `<img>` to `<Image>`, you may wish to maintain the same `src` attribute for SEO purposes such as image ranking or avoiding recrawl.

```jsx filename="input.js"
<Image src="/me.jpg" overrideSrc="/override.jpg" />
```

```html filename="output.html"
<img
  srcset="
    /_next/image?url=%2Fme.jpg&w=640&q=75 1x,
    /_next/image?url=%2Fme.jpg&w=828&q=75 2x
  "
  src="/override.jpg"
/>
```

### decoding

A hint to the browser indicating if it should wait for the image to be decoded before presenting other content updates or not. Defaults to `async`.

Possible values are the following:

- `async` - Asynchronously decode the image and allow other content to be rendered before it completes.
- `sync` - Synchronously decode the image for atomic presentation with other content.
- `auto` - No preference for the decoding mode; the browser decides what's best.

<<<<<<< HEAD
Learn more about the [`decoding` attribute](https://developer.mozilla.org/en-US/docs/Web/HTML/Element/img#decoding).
=======
Learn more about the [`decoding` attribute](https://developer.mozilla.org/docs/Web/HTML/Element/img#decoding).
>>>>>>> 13f8fcbb

### Other Props

Other properties on the `<Image />` component will be passed to the underlying
`img` element with the exception of the following:

- `srcSet`. Use [Device Sizes](#devicesizes) instead.

## Configuration Options

In addition to props, you can configure the Image Component in `next.config.js`. The following options are available:

## `localPatterns`

You can optionally configure `localPatterns` in your `next.config.js` file in order to allow specific paths to be optimized and block all others paths.

```js filename="next.config.js"
module.exports = {
  images: {
    localPatterns: [
      {
        pathname: '/assets/images/**',
        search: '',
      },
    ],
  },
}
```

> **Good to know**: The example above will ensure the `src` property of `next/image` must start with `/assets/images/` and must not have a query string. Attempting to optimize any other path will respond with 400 Bad Request.

### `remotePatterns`

To protect your application from malicious users, configuration is required in order to use external images. This ensures that only external images from your account can be served from the Next.js Image Optimization API. These external images can be configured with the `remotePatterns` property in your `next.config.js` file, as shown below:

```js filename="next.config.js"
module.exports = {
  images: {
    remotePatterns: [
      {
        protocol: 'https',
        hostname: 'example.com',
        port: '',
        pathname: '/account123/**',
        search: '',
      },
    ],
  },
}
```

> **Good to know**: The example above will ensure the `src` property of `next/image` must start with `https://example.com/account123/` and must not have a query string. Any other protocol, hostname, port, or unmatched path will respond with 400 Bad Request.

Below is an example of the `remotePatterns` property in the `next.config.js` file using a wildcard pattern in the `hostname`:

```js filename="next.config.js"
module.exports = {
  images: {
    remotePatterns: [
      {
        protocol: 'https',
        hostname: '**.example.com',
        port: '',
        search: '',
      },
    ],
  },
}
```

> **Good to know**: The example above will ensure the `src` property of `next/image` must start with `https://img1.example.com` or `https://me.avatar.example.com` or any number of subdomains. It cannot have a port or query string. Any other protocol or unmatched hostname will respond with 400 Bad Request.

Wildcard patterns can be used for both `pathname` and `hostname` and have the following syntax:

- `*` match a single path segment or subdomain
- `**` match any number of path segments at the end or subdomains at the beginning

The `**` syntax does not work in the middle of the pattern.

> **Good to know**: When omitting `protocol`, `port`, `pathname`, or `search` then the wildcard `**` is implied. This is not recommended because it may allow malicious actors to optimize urls you did not intend.

Below is an example of the `remotePatterns` property in the `next.config.js` file using `search`:

```js filename="next.config.js"
module.exports = {
  images: {
    remotePatterns: [
      {
        protocol: 'https',
        hostname: 'assets.example.com',
        search: '?v=1727111025337',
      },
    ],
  },
}
```

> **Good to know**: The example above will ensure the `src` property of `next/image` must start with `https://assets.example.com` and must have the exact query string `?v=1727111025337`. Any other protocol or query string will respond with 400 Bad Request.

### `domains`

> **Warning**: Deprecated since Next.js 14 in favor of strict [`remotePatterns`](#remotepatterns) in order to protect your application from malicious users. Only use `domains` if you own all the content served from the domain.

Similar to [`remotePatterns`](#remotepatterns), the `domains` configuration can be used to provide a list of allowed hostnames for external images.

However, the `domains` configuration does not support wildcard pattern matching and it cannot restrict protocol, port, or pathname.

Below is an example of the `domains` property in the `next.config.js` file:

```js filename="next.config.js"
module.exports = {
  images: {
    domains: ['assets.acme.com'],
  },
}
```

### `loaderFile`

If you want to use a cloud provider to optimize images instead of using the Next.js built-in Image Optimization API, you can configure the `loaderFile` in your `next.config.js` like the following:

```js filename="next.config.js"
module.exports = {
  images: {
    loader: 'custom',
    loaderFile: './my/image/loader.js',
  },
}
```

This must point to a file relative to the root of your Next.js application. The file must export a default function that returns a string, for example:

<AppOnly>

```js filename="my/image/loader.js"
'use client'

export default function myImageLoader({ src, width, quality }) {
  return `https://example.com/${src}?w=${width}&q=${quality || 75}`
}
```

</AppOnly>

<PagesOnly>

```js filename="my/image/loader.js"
export default function myImageLoader({ src, width, quality }) {
  return `https://example.com/${src}?w=${width}&q=${quality || 75}`
}
```

</PagesOnly>

Alternatively, you can use the [`loader` prop](#loader) to configure each instance of `next/image`.

Examples:

- [Custom Image Loader Configuration](/docs/app/api-reference/next-config-js/images#example-loader-configuration)

<AppOnly>

> **Good to know**: Customizing the image loader file, which accepts a function, requires using [Client Components](/docs/app/building-your-application/rendering/client-components) to serialize the provided function.

</AppOnly>

## Advanced

The following configuration is for advanced use cases and is usually not necessary. If you choose to configure the properties below, you will override any changes to the Next.js defaults in future updates.

### `deviceSizes`

If you know the expected device widths of your users, you can specify a list of device width breakpoints using the `deviceSizes` property in `next.config.js`. These widths are used when the `next/image` component uses [`sizes`](#sizes) prop to ensure the correct image is served for user's device.

If no configuration is provided, the default below is used.

```js filename="next.config.js"
module.exports = {
  images: {
    deviceSizes: [640, 750, 828, 1080, 1200, 1920, 2048, 3840],
  },
}
```

### `imageSizes`

You can specify a list of image widths using the `images.imageSizes` property in your `next.config.js` file. These widths are concatenated with the array of [device sizes](#devicesizes) to form the full array of sizes used to generate image [srcset](https://developer.mozilla.org/docs/Web/API/HTMLImageElement/srcset)s.

The reason there are two separate lists is that imageSizes is only used for images which provide a [`sizes`](#sizes) prop, which indicates that the image is less than the full width of the screen. **Therefore, the sizes in imageSizes should all be smaller than the smallest size in deviceSizes.**

If no configuration is provided, the default below is used.

```js filename="next.config.js"
module.exports = {
  images: {
    imageSizes: [16, 32, 48, 64, 96, 128, 256, 384],
  },
}
```

### `formats`

The default [Image Optimization API](#loader) will automatically detect the browser's supported image formats via the request's `Accept` header.

If the `Accept` head matches more than one of the configured formats, the first match in the array is used. Therefore, the array order matters. If there is no match (or the source image is [animated](#animated-images)), the Image Optimization API will fallback to the original image's format.

If no configuration is provided, the default below is used.

```js filename="next.config.js"
module.exports = {
  images: {
    formats: ['image/webp'],
  },
}
```

You can enable AVIF support with the following configuration.

```js filename="next.config.js"
module.exports = {
  images: {
    formats: ['image/avif', 'image/webp'],
  },
}
```

> **Good to know**:
>
> - AVIF generally takes 20% longer to encode but it compresses 20% smaller compared to WebP. This means that the first time an image is requested, it will typically be slower and then subsequent requests that are cached will be faster.
> - If you self-host with a Proxy/CDN in front of Next.js, you must configure the Proxy to forward the `Accept` header.

## Caching Behavior

The following describes the caching algorithm for the default [loader](#loader). For all other loaders, please refer to your cloud provider's documentation.

Images are optimized dynamically upon request and stored in the `<distDir>/cache/images` directory. The optimized image file will be served for subsequent requests until the expiration is reached. When a request is made that matches a cached but expired file, the expired image is served stale immediately. Then the image is optimized again in the background (also called revalidation) and saved to the cache with the new expiration date.

The cache status of an image can be determined by reading the value of the `x-nextjs-cache` response header. The possible values are the following:

- `MISS` - the path is not in the cache (occurs at most once, on the first visit)
- `STALE` - the path is in the cache but exceeded the revalidate time so it will be updated in the background
- `HIT` - the path is in the cache and has not exceeded the revalidate time

The expiration (or rather Max Age) is defined by either the [`minimumCacheTTL`](#minimumcachettl) configuration or the upstream image `Cache-Control` header, whichever is larger. Specifically, the `max-age` value of the `Cache-Control` header is used. If both `s-maxage` and `max-age` are found, then `s-maxage` is preferred. The `max-age` is also passed-through to any downstream clients including CDNs and browsers.

- You can configure [`minimumCacheTTL`](#minimumcachettl) to increase the cache duration when the upstream image does not include `Cache-Control` header or the value is very low.
- You can configure [`deviceSizes`](#devicesizes) and [`imageSizes`](#imagesizes) to reduce the total number of possible generated images.
- You can configure [formats](#formats) to disable multiple formats in favor of a single image format.

### `minimumCacheTTL`

You can configure the Time to Live (TTL) in seconds for cached optimized images. In many cases, it's better to use a [Static Image Import](/docs/app/building-your-application/optimizing/images#local-images) which will automatically hash the file contents and cache the image forever with a `Cache-Control` header of `immutable`.

```js filename="next.config.js"
module.exports = {
  images: {
    minimumCacheTTL: 60,
  },
}
```

The expiration (or rather Max Age) of the optimized image is defined by either the `minimumCacheTTL` or the upstream image `Cache-Control` header, whichever is larger.

If you need to change the caching behavior per image, you can configure [`headers`](/docs/app/api-reference/next-config-js/headers) to set the `Cache-Control` header on the upstream image (e.g. `/some-asset.jpg`, not `/_next/image` itself).

There is no mechanism to invalidate the cache at this time, so its best to keep `minimumCacheTTL` low. Otherwise you may need to manually change the [`src`](#src) prop or delete `<distDir>/cache/images`.

### `disableStaticImages`

The default behavior allows you to import static files such as `import icon from './icon.png'` and then pass that to the `src` property.

In some cases, you may wish to disable this feature if it conflicts with other plugins that expect the import to behave differently.

You can disable static image imports inside your `next.config.js`:

```js filename="next.config.js"
module.exports = {
  images: {
    disableStaticImages: true,
  },
}
```

### `dangerouslyAllowSVG`

The default [loader](#loader) does not optimize SVG images for a few reasons. First, SVG is a vector format meaning it can be resized losslessly. Second, SVG has many of the same features as HTML/CSS, which can lead to vulnerabilities without proper [Content Security Policy (CSP) headers](/docs/app/api-reference/next-config-js/headers#content-security-policy).

Therefore, we recommended using the [`unoptimized`](#unoptimized) prop when the [`src`](#src) prop is known to be SVG. This happens automatically when `src` ends with `".svg"`.

However, if you need to serve SVG images with the default Image Optimization API, you can set `dangerouslyAllowSVG` inside your `next.config.js`:

```js filename="next.config.js"
module.exports = {
  images: {
    dangerouslyAllowSVG: true,
    contentDispositionType: 'attachment',
    contentSecurityPolicy: "default-src 'self'; script-src 'none'; sandbox;",
  },
}
```

In addition, it is strongly recommended to also set `contentDispositionType` to force the browser to download the image, as well as `contentSecurityPolicy` to prevent scripts embedded in the image from executing.

### `contentDispositionType`

The default [loader](#loader) sets the [`Content-Disposition`](https://developer.mozilla.org/en-US/docs/Web/HTTP/Headers/Content-Disposition#as_a_response_header_for_the_main_body) header to `attachment` for added protection since the API can serve arbitrary remote images.

The default value is `attachment` which forces the browser to download the image when visiting directly. This is particularly important when [`dangerouslyAllowSVG`](#dangerouslyallowsvg) is true.

You can optionally configure `inline` to allow the browser to render the image when visiting directly, without downloading it.

```js filename="next.config.js"
module.exports = {
  images: {
    contentDispositionType: 'inline',
  },
}
```

## Animated Images

The default [loader](#loader) will automatically bypass Image Optimization for animated images and serve the image as-is.

Auto-detection for animated files is best-effort and supports GIF, APNG, and WebP. If you want to explicitly bypass Image Optimization for a given animated image, use the [unoptimized](#unoptimized) prop.

## Responsive Images

The default generated `srcset` contains `1x` and `2x` images in order to support different device pixel ratios. However, you may wish to render a responsive image that stretches with the viewport. In that case, you'll need to set [`sizes`](#sizes) as well as `style` (or `className`).

You can render a responsive image using one of the following methods below.

### Responsive image using a static import

If the source image is not dynamic, you can statically import to create a responsive image:

```jsx filename="components/author.js"
import Image from 'next/image'
import me from '../photos/me.jpg'

export default function Author() {
  return (
    <Image
      src={me}
      alt="Picture of the author"
      sizes="100vw"
      style={{
        width: '100%',
        height: 'auto',
      }}
    />
  )
}
```

Try it out:

- [Demo the image responsive to viewport](https://image-component.nextjs.gallery/responsive)

### Responsive image with aspect ratio

If the source image is a dynamic or a remote url, you will also need to provide `width` and `height` to set the correct aspect ratio of the responsive image:

```jsx filename="components/page.js"
import Image from 'next/image'

export default function Page({ photoUrl }) {
  return (
    <Image
      src={photoUrl}
      alt="Picture of the author"
      sizes="100vw"
      style={{
        width: '100%',
        height: 'auto',
      }}
      width={500}
      height={300}
    />
  )
}
```

Try it out:

- [Demo the image responsive to viewport](https://image-component.nextjs.gallery/responsive)

### Responsive image with `fill`

If you don't know the aspect ratio, you will need to set the [`fill`](#fill) prop and set `position: relative` on the parent. Optionally, you can set `object-fit` style depending on the desired stretch vs crop behavior:

```jsx filename="app/page.js"
import Image from 'next/image'

export default function Page({ photoUrl }) {
  return (
    <div style={{ position: 'relative', width: '300px', height: '500px' }}>
      <Image
        src={photoUrl}
        alt="Picture of the author"
        sizes="300px"
        fill
        style={{
          objectFit: 'contain',
        }}
      />
    </div>
  )
}
```

Try it out:

- [Demo the `fill` prop](https://image-component.nextjs.gallery/fill)

## Theme Detection CSS

If you want to display a different image for light and dark mode, you can create a new component that wraps two `<Image>` components and reveals the correct one based on a CSS media query.

```css filename="components/theme-image.module.css"
.imgDark {
  display: none;
}

@media (prefers-color-scheme: dark) {
  .imgLight {
    display: none;
  }
  .imgDark {
    display: unset;
  }
}
```

```tsx filename="components/theme-image.tsx" switcher
import styles from './theme-image.module.css'
import Image, { ImageProps } from 'next/image'

type Props = Omit<ImageProps, 'src' | 'priority' | 'loading'> & {
  srcLight: string
  srcDark: string
}

const ThemeImage = (props: Props) => {
  const { srcLight, srcDark, ...rest } = props

  return (
    <>
      <Image {...rest} src={srcLight} className={styles.imgLight} />
      <Image {...rest} src={srcDark} className={styles.imgDark} />
    </>
  )
}
```

```jsx filename="components/theme-image.js" switcher
import styles from './theme-image.module.css'
import Image from 'next/image'

const ThemeImage = (props) => {
  const { srcLight, srcDark, ...rest } = props

  return (
    <>
      <Image {...rest} src={srcLight} className={styles.imgLight} />
      <Image {...rest} src={srcDark} className={styles.imgDark} />
    </>
  )
}
```

> **Good to know**: The default behavior of `loading="lazy"` ensures that only the correct image is loaded. You cannot use `priority` or `loading="eager"` because that would cause both images to load. Instead, you can use [`fetchPriority="high"`](https://developer.mozilla.org/docs/Web/API/HTMLImageElement/fetchPriority).

Try it out:

- [Demo light/dark mode theme detection](https://image-component.nextjs.gallery/theme)

## getImageProps

For more advanced use cases, you can call `getImageProps()` to get the props that would be passed to the underlying `<img>` element, and instead pass to them to another component, style, canvas, etc.

This also avoid calling React `useState()` so it can lead to better performance, but it cannot be used with the [`placeholder`](#placeholder) prop because the placeholder will never be removed.

### Theme Detection Picture

If you want to display a different image for light and dark mode, you can use the [`<picture>`](https://developer.mozilla.org/docs/Web/HTML/Element/picture) element to display a different image based on the user's [preferred color scheme](https://developer.mozilla.org/en-US/docs/Web/CSS/@media/prefers-color-scheme).

```jsx filename="app/page.js"
import { getImageProps } from 'next/image'

export default function Page() {
  const common = { alt: 'Theme Example', width: 800, height: 400 }
  const {
    props: { srcSet: dark },
  } = getImageProps({ ...common, src: '/dark.png' })
  const {
    props: { srcSet: light, ...rest },
  } = getImageProps({ ...common, src: '/light.png' })

  return (
    <picture>
      <source media="(prefers-color-scheme: dark)" srcSet={dark} />
      <source media="(prefers-color-scheme: light)" srcSet={light} />
      <img {...rest} />
    </picture>
  )
}
```

### Art Direction

If you want to display a different image for mobile and desktop, sometimes called [Art Direction](https://developer.mozilla.org/en-US/docs/Learn/HTML/Multimedia_and_embedding/Responsive_images#art_direction), you can provide different `src`, `width`, `height`, and `quality` props to `getImageProps()`.

```jsx filename="app/page.js"
import { getImageProps } from 'next/image'

export default function Home() {
  const common = { alt: 'Art Direction Example', sizes: '100vw' }
  const {
    props: { srcSet: desktop },
  } = getImageProps({
    ...common,
    width: 1440,
    height: 875,
    quality: 80,
    src: '/desktop.jpg',
  })
  const {
    props: { srcSet: mobile, ...rest },
  } = getImageProps({
    ...common,
    width: 750,
    height: 1334,
    quality: 70,
    src: '/mobile.jpg',
  })

  return (
    <picture>
      <source media="(min-width: 1000px)" srcSet={desktop} />
      <source media="(min-width: 500px)" srcSet={mobile} />
      <img {...rest} style={{ width: '100%', height: 'auto' }} />
    </picture>
  )
}
```

### Background CSS

You can even convert the `srcSet` string to the [`image-set()`](https://developer.mozilla.org/en-US/docs/Web/CSS/image/image-set) CSS function to optimize a background image.

```jsx filename="app/page.js"
import { getImageProps } from 'next/image'

function getBackgroundImage(srcSet = '') {
  const imageSet = srcSet
    .split(', ')
    .map((str) => {
      const [url, dpi] = str.split(' ')
      return `url("${url}") ${dpi}`
    })
    .join(', ')
  return `image-set(${imageSet})`
}

export default function Home() {
  const {
    props: { srcSet },
  } = getImageProps({ alt: '', width: 128, height: 128, src: '/img.png' })
  const backgroundImage = getBackgroundImage(srcSet)
  const style = { height: '100vh', width: '100vw', backgroundImage }

  return (
    <main style={style}>
      <h1>Hello World</h1>
    </main>
  )
}
```

## Known Browser Bugs

This `next/image` component uses browser native [lazy loading](https://caniuse.com/loading-lazy-attr), which may fallback to eager loading for older browsers before Safari 15.4. When using the blur-up placeholder, older browsers before Safari 12 will fallback to empty placeholder. When using styles with `width`/`height` of `auto`, it is possible to cause [Layout Shift](https://web.dev/cls/) on older browsers before Safari 15 that don't [preserve the aspect ratio](https://caniuse.com/mdn-html_elements_img_aspect_ratio_computed_from_attributes). For more details, see [this MDN video](https://www.youtube.com/watch?v=4-d_SoCHeWE).

- [Safari 15 - 16.3](https://bugs.webkit.org/show_bug.cgi?id=243601) display a gray border while loading. Safari 16.4 [fixed this issue](https://webkit.org/blog/13966/webkit-features-in-safari-16-4/#:~:text=Now%20in%20Safari%2016.4%2C%20a%20gray%20line%20no%20longer%20appears%20to%20mark%20the%20space%20where%20a%20lazy%2Dloaded%20image%20will%20appear%20once%20it%E2%80%99s%20been%20loaded.). Possible solutions:
  - Use CSS `@supports (font: -apple-system-body) and (-webkit-appearance: none) { img[loading="lazy"] { clip-path: inset(0.6px) } }`
  - Use [`priority`](#priority) if the image is above the fold
- [Firefox 67+](https://bugzilla.mozilla.org/show_bug.cgi?id=1556156) displays a white background while loading. Possible solutions:
  - Enable [AVIF `formats`](#formats)
  - Use [`placeholder`](#placeholder)

## Version History

| Version    | Changes                                                                                                                                                                                                                                                                                                                                                                                                                                                                                                       |
| ---------- | ------------------------------------------------------------------------------------------------------------------------------------------------------------------------------------------------------------------------------------------------------------------------------------------------------------------------------------------------------------------------------------------------------------------------------------------------------------------------------------------------------------- |
| `v15.0.0`  | `decoding` prop added. `contentDispositionType` configuration default changed to `attachment`.                                                                                                                                                                                                                                                                                                                                                                                                                |
| `v14.2.0`  | `overrideSrc` prop added.                                                                                                                                                                                                                                                                                                                                                                                                                                                                                     |
| `v14.1.0`  | `getImageProps()` is stable.                                                                                                                                                                                                                                                                                                                                                                                                                                                                                  |
| `v14.0.0`  | `onLoadingComplete` prop and `domains` config deprecated.                                                                                                                                                                                                                                                                                                                                                                                                                                                     |
| `v13.4.14` | `placeholder` prop support for `data:/image...`                                                                                                                                                                                                                                                                                                                                                                                                                                                               |
| `v13.2.0`  | `contentDispositionType` configuration added.                                                                                                                                                                                                                                                                                                                                                                                                                                                                 |
| `v13.0.6`  | `ref` prop added.                                                                                                                                                                                                                                                                                                                                                                                                                                                                                             |
| `v13.0.0`  | The `next/image` import was renamed to `next/legacy/image`. The `next/future/image` import was renamed to `next/image`. A [codemod is available](/docs/app/building-your-application/upgrading/codemods#next-image-to-legacy-image) to safely and automatically rename your imports. `<span>` wrapper removed. `layout`, `objectFit`, `objectPosition`, `lazyBoundary`, `lazyRoot` props removed. `alt` is required. `onLoadingComplete` receives reference to `img` element. Built-in loader config removed. |
| `v12.3.0`  | `remotePatterns` and `unoptimized` configuration is stable.                                                                                                                                                                                                                                                                                                                                                                                                                                                   |
| `v12.2.0`  | Experimental `remotePatterns` and experimental `unoptimized` configuration added. `layout="raw"` removed.                                                                                                                                                                                                                                                                                                                                                                                                     |
| `v12.1.1`  | `style` prop added. Experimental support for `layout="raw"` added.                                                                                                                                                                                                                                                                                                                                                                                                                                            |
| `v12.1.0`  | `dangerouslyAllowSVG` and `contentSecurityPolicy` configuration added.                                                                                                                                                                                                                                                                                                                                                                                                                                        |
| `v12.0.9`  | `lazyRoot` prop added.                                                                                                                                                                                                                                                                                                                                                                                                                                                                                        |
| `v12.0.0`  | `formats` configuration added.<br/>AVIF support added.<br/>Wrapper `<div>` changed to `<span>`.                                                                                                                                                                                                                                                                                                                                                                                                               |
| `v11.1.0`  | `onLoadingComplete` and `lazyBoundary` props added.                                                                                                                                                                                                                                                                                                                                                                                                                                                           |
| `v11.0.0`  | `src` prop support for static import.<br/>`placeholder` prop added.<br/>`blurDataURL` prop added.                                                                                                                                                                                                                                                                                                                                                                                                             |
| `v10.0.5`  | `loader` prop added.                                                                                                                                                                                                                                                                                                                                                                                                                                                                                          |
| `v10.0.1`  | `layout` prop added.                                                                                                                                                                                                                                                                                                                                                                                                                                                                                          |
| `v10.0.0`  | `next/image` introduced.                                                                                                                                                                                                                                                                                                                                                                                                                                                                                      |<|MERGE_RESOLUTION|>--- conflicted
+++ resolved
@@ -477,11 +477,8 @@
 - `sync` - Synchronously decode the image for atomic presentation with other content.
 - `auto` - No preference for the decoding mode; the browser decides what's best.
 
-<<<<<<< HEAD
-Learn more about the [`decoding` attribute](https://developer.mozilla.org/en-US/docs/Web/HTML/Element/img#decoding).
-=======
 Learn more about the [`decoding` attribute](https://developer.mozilla.org/docs/Web/HTML/Element/img#decoding).
->>>>>>> 13f8fcbb
+
 
 ### Other Props
 
