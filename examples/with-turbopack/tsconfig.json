--- conflicted
+++ resolved
@@ -1,7 +1,11 @@
 {
   "compilerOptions": {
     "target": "es5",
-    "lib": ["dom", "dom.iterable", "esnext"],
+    "lib": [
+      "dom",
+      "dom.iterable",
+      "esnext"
+    ],
     "allowJs": true,
     "skipLibCheck": true,
     "strict": false,
@@ -15,10 +19,11 @@
     "jsx": "preserve",
     "incremental": true
   },
-<<<<<<< HEAD
-  "include": ["**/*.ts", "**/*.tsx", ".next/types/**/*.ts"],
-=======
-  "include": ["next-env.d.ts", "**/*.ts", "**/*.tsx"],
->>>>>>> 8a11319e
-  "exclude": ["node_modules"]
+  "include": [
+    "**/*.ts",
+    "**/*.tsx",
+  ],
+  "exclude": [
+    "node_modules"
+  ]
 }